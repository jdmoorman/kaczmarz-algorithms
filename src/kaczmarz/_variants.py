"""A module providing selection strategies for the Kaczmarz algorithm."""

from collections import deque

import numpy as np
from scipy import sparse

import kaczmarz

from ._utils import scale_cols, scale_rows, square


class Cyclic(kaczmarz.Base):
    """Cycle through the equations of the system in order, repeatedly.

    References
    ----------
    1. S. Kaczmarz.
       "Angenäherte Auflösung von Systemen linearer Gleichungen."
       *Bulletin International de l’Académie Polonaise
       des Sciences et des Lettres.
       Classe des Sciences Mathématiques et Naturelles.
       Série A, Sciences Mathématiques*, 35, 335–357, 1937
    """

    def __init__(self, *base_args, order=None, **base_kwargs):
        super().__init__(*base_args, **base_kwargs)
        self._row_index = -1
        if order is None:
            order = range(self._n_rows)
        self._order = order

    def _select_row_index(self, xk):
        self._row_index = (1 + self._row_index) % self._n_rows
        return self._order[self._row_index]


class MaxDistanceLookahead(kaczmarz.Base):
    """Choose equations which lead to the most progress after a 2 step lookahead."""

    def __init__(self, *base_args, **base_kwargs):
        super().__init__(*base_args, **base_kwargs)
        self._next_i = None
        self._gramian = self._A @ self._A.T
        self._gramian2 = square(self._gramian)

    def _select_row_index(self, xk):
        if self._next_i is not None:
            temp = self._next_i
            self._next_i = None
            return temp

        residual = self._b - self._A @ xk
        residual_2 = np.square(residual)
        cost_mat = np.array(
            residual_2[:, None]
            + residual_2[None, :]
            - 2 * scale_rows(scale_cols(self._gramian, residual), residual)
            + scale_rows(self._gramian2, residual_2)
        )
        best_cost = np.max(cost_mat)

        sort_idxs = np.argsort(residual_2)[::-1]
        best_i = sort_idxs[np.any(cost_mat[sort_idxs, :] == best_cost, axis=1)][0]
        self._next_i = np.argwhere(cost_mat[best_i] == best_cost)[0][0]
        return best_i


class MaxDistance(kaczmarz.Base):
    """Choose equations which leads to the most progress.

    This selection strategy is also known as `Motzkin's method`.

    References
    ----------
    1. T. S. Motzkin and I. J. Schoenberg.
       "The relaxation method for linear inequalities."
       *Canadian Journal of Mathematics*, 6:393–404, 1954.
    """

    def _select_row_index(self, xk):
        # TODO: use auxiliary update for the residual.
        residual = self._b - self._A @ xk
        return np.argmax(np.abs(residual))


class Random(kaczmarz.Base):
    """Sample equations according to a `fixed` probability distribution.

    Parameters
    ----------
    p : (m,) array_like, optional
        Sampling probability for each equation. Uniform by default.
    """

    def __init__(self, *base_args, p=None, **base_kwargs):
        super().__init__(*base_args, **base_kwargs)
        self._p = p  # p=None corresponds to uniform.

    def _select_row_index(self, xk):
        return np.random.choice(self._n_rows, p=self._p)


class SVRandom(Random):
    """Sample equations with probability proportional to the squared row norms.

    References
    ----------
    1. T. Strohmer and R. Vershynin,
       "A Randomized Kaczmarz Algorithm with Exponential Convergence."
       Journal of Fourier Analysis and Applications 15, 262 2009.
    """

    def __init__(self, *base_args, **base_kwargs):
        super().__init__(*base_args, **base_kwargs)
        squared_row_norms = self._row_norms ** 2
        self._p = squared_row_norms / squared_row_norms.sum()


class UniformRandom(Random):
    """Sample equations uniformly at random."""

    # Nothing to do since uniform sampling is the default behavior of Random.


class Quantile(Random):
    """Reject equations whose normalized residual is above a quantile.

    This algorithm is intended for use in solving corrupted systems of equations.
    That is, systems where a subset of the equations are consistent,
    while a minority of the equations are not.
    Such systems are almost always overdetermined.

    Parameters
    ----------
    quantile : float, optional
        Quantile of normalized residual above which to reject.

    References
    ----------
    1. There will be a reference soon. Keep an eye out for that.
    """

    def __init__(self, *args, quantile=1.0, **kwargs):
        super().__init__(*args, **kwargs)
        self._quantile = quantile

    def _distance(self, xk, ik):
        return np.abs(self._b[ik] - self._A[ik] @ xk)

    def _threshold_distances(self, xk):
        return np.abs(self._b - self._A @ xk)

    def _threshold(self, xk):
        distances = self._threshold_distances(xk)

        return np.quantile(distances, self._quantile)

    def _select_row_index(self, xk):
        ik = super()._select_row_index(xk)

        distance = self._distance(xk, ik)
        threshold = self._threshold(xk)

        if distance < threshold or np.isclose(distance, threshold):
            return ik

        return -1  # No projection please


class SampledQuantile(Quantile):
    """Reject equations whose normalized residual is above a quantile of a random subset of residual entries.

    Parameters
    ----------
    n_samples: int, optional
        Number of normalized residual samples used to compute the threshold quantile.

    References
    ----------
    1. There will be a reference soon. Keep an eye out for that.
    """

    def __init__(self, *args, n_samples=None, **kwargs):
        super().__init__(*args, **kwargs)
        if n_samples is None:
            n_samples = self._n_rows
        self._n_samples = n_samples

    def _threshold_distances(self, xk):
        idxs = np.random.choice(self._n_rows, self._n_samples, replace=False)
        return np.abs(self._b[idxs] - self._A[idxs] @ xk)


class WindowedQuantile(Quantile):
    """Reject equations whose normalized residual is above a quantile of the most recent normalized residual values.

    Parameters
    ----------
    window_size : int, optional
        Number of recent normalized residual values used to compute the threshold quantile.

    Note
    ----
    ``WindowedQuantile`` also accepts the parameters of ``Quantile``.

    References
    ----------
    1. There will be a reference soon. Keep an eye out for that.
    """

    def __init__(self, *args, window_size=None, **kwargs):
        super().__init__(*args, **kwargs)
        if window_size is None:
            window_size = self._n_rows
        self._window = deque([], maxlen=window_size)

    def _distance(self, xk, ik):
        distance = super()._distance(xk, ik)
        self._window.append(distance)
        return distance

    def _threshold_distances(self, xk):
        return self._window


class RandomOrthoGraph(kaczmarz.Base):
    """Try to only sample equations which are not already satisfied.

    Use the orthogonality graph defined in [1] to decide which rows should
    be considered "selectable" at each iteration.

    Parameters
    ----------
    p : (m,) array_like, optional
        Sampling probability for each equation. Uniform by default.
        These probabilities will be re-normalized based on the selectable rows
        at each iteration.

    References
    ----------
    1. Nutini, Julie, et al.
       "Convergence rates for greedy Kaczmarz algorithms,
       and faster randomized Kaczmarz rules using the orthogonality graph."
       arXiv preprint arXiv:1612.07838 2016.
    """

    def __init__(self, *args, p=None, **kwargs):
        super().__init__(*args, **kwargs)
        self._gramian = self._A @ self._A.T

        # Map each row index i to indexes of rows that are NOT orthogonal to it.
        self._i_to_neighbors = {}
        for i in range(self._n_rows):
            self._i_to_neighbors[i] = self._gramian[[i], :].nonzero()[1]
        if p is None:
            p = np.ones((self._n_rows,))
        self._p = p

        self._selectable = self._A @ self._x0 - self._b != 0

    def _update_selectable(self, ik):
        self._selectable[self._i_to_neighbors[ik]] = True
        self._selectable[ik] = False

    def _select_row_index(self, xk):
        p = self._p.copy()
        p[~self._selectable] = 0
        p /= p.sum()
        ik = np.random.choice(self._n_rows, p=p)
        self._update_selectable(ik)
        return ik

    @property
    def selectable(self):
<<<<<<< HEAD
        """(s,) array: Selectable row indexes at the current iteration."""
        return self._selectable.copy()


class BiasedOrthoGraph(RandomOrthoGraph):
    """Try to only sample equations which are not already satisfied.

    Bias the chosen equations toward those whose neighbors in the orthogonality graph have been sampled more recently.

    Parameters
    ----------
    """

    def __init__(self, *args, **kwargs):
        super().__init__(*args, **kwargs)

        # TODO: pick a better name for this variable.
        # How long has it been since a neighbor of each row was sampled.
        self._ages = np.ones(self._n_rows)

        # Suppose it's iteration 10
        # ages: [1 1 1 2 2 2 3 3 4]
        # apply some function to k - recentness
        # 1 / (k - recentness)
        # unnormalized probs: [5 5 5 4 4 4 3 3 2]

    def _biased_unnormalized_probs(self, ages):
        return 1 / ages

    def _update_ages(self, ik):
        neighbors = self._i_to_neighbors[ik]
        self._ages[neighbors] = 0
        self._ages += 1

    def _select_row_index(self, xk):
        unnormalized_p = self._biased_unnormalized_probs(self._ages)
        unnormalized_p = unnormalized_p[self._selectable]
        p = unnormalized_p / unnormalized_p.sum()
        ik = np.random.choice(self._selectable, p=p)
        self._update_selectable(ik)
        self._update_ages(ik)
        return ik
=======
        """(s,) array(bool): Selectable rows at the current iteration."""
        return self._selectable.copy()


class ParallelOrthoUpdate(RandomOrthoGraph):
    """Perform multiple updates in parallel, using only rows which are mutually orthogonal

    Parameters
    ----------
    q : int, optional
        Maximum number of updates to do in parallel.
    """

    def __init__(self, *args, q=None, **kwargs):
        super().__init__(*args, **kwargs)

        if q is None:
            q = self._n_rows
        self._q = q

    def _update_iterate(self, xk, tauk):
        """Do a sum of the usual updates."""
        # TODO: We should implement averaged kaczmarz as a mixin or something.
        xkp1 = xk
        for i in tauk:
            xkp1 = super()._update_iterate(xkp1, i)
        return xkp1

    def _select_row_index(self, xk):
        """Select a group of mutually orthogonal rows to project onto."""
        curr_selectable = self._selectable.copy()  # Equations that are not satisfied.
        tauk = []
        curr_p = self._p.copy()
        while len(tauk) != self._q and np.any(curr_selectable):
            curr_p[~curr_selectable] = 0  # Don't want to sample unselectable entries
            curr_p /= curr_p.sum()  # Renormalize probabilities

            i = np.random.choice(self._n_rows, p=curr_p)
            tauk.append(i)

            # Remove rows from selectable set that are not orthogonal to i
            curr_selectable[self._i_to_neighbors[i]] = False

        for i in tauk:
            self._update_selectable(i)

        return tauk
>>>>>>> 4014de85
<|MERGE_RESOLUTION|>--- conflicted
+++ resolved
@@ -273,8 +273,7 @@
 
     @property
     def selectable(self):
-<<<<<<< HEAD
-        """(s,) array: Selectable row indexes at the current iteration."""
+        """(s,) array(bool): Selectable rows at the current iteration."""
         return self._selectable.copy()
 
 
@@ -316,9 +315,6 @@
         self._update_selectable(ik)
         self._update_ages(ik)
         return ik
-=======
-        """(s,) array(bool): Selectable rows at the current iteration."""
-        return self._selectable.copy()
 
 
 class ParallelOrthoUpdate(RandomOrthoGraph):
@@ -363,5 +359,4 @@
         for i in tauk:
             self._update_selectable(i)
 
-        return tauk
->>>>>>> 4014de85
+        return tauk